--- conflicted
+++ resolved
@@ -40,13 +40,8 @@
                  target: str = '',
                  name: str = '',
                  version: str = None,
-<<<<<<< HEAD
                  mode: str = None,
                  objective: str = None,
-=======
-                 mode: str = 'classification',
-                 objective: str = 'neg_log_loss',
->>>>>>> df7b7e09
 
                  # Data Processing
                  num_cols: list = None,
